import logging

from aiogram import Bot, types
from aiogram.contrib.middlewares.logging import LoggingMiddleware
from aiogram.dispatcher import Dispatcher
from aiogram.dispatcher.webhook import SendMessage
from aiogram.utils.executor import start_webhook

<<<<<<< HEAD
TOKEN = "BOT TOKEN HERE"

WEBHOOK_HOST = "example.com"  # Domain name or IP addres which your bot is located.
WEBHOOK_PORT = 443  # Telegram Bot API allows only for usage next ports: 443, 80, 88 or 8443
WEBHOOK_URL_PATH = "/webhook"  # Part of URL

# This options needed if you use self-signed SSL certificate
# Instructions: https://core.telegram.org/bots/self-signed
WEBHOOK_SSL_CERT = "./webhook_cert.pem"  # Path to the ssl certificate
WEBHOOK_SSL_PRIV = "./webhook_pkey.pem"  # Path to the ssl private key

WEBHOOK_URL = f"https://{WEBHOOK_HOST}:{WEBHOOK_PORT}{WEBHOOK_URL_PATH}"

# Web app settings:
#   Use LAN address to listen webhooks
#   User any available port in range from 1024 to 49151 if you're using proxy, or WEBHOOK_PORT if you're using direct webhook handling
WEBAPP_HOST = "localhost"
WEBAPP_PORT = 3001

BAD_CONTENT = (
    ContentTypes.PHOTO & ContentTypes.DOCUMENT & ContentTypes.STICKER & ContentTypes.AUDIO
)

loop = asyncio.get_event_loop()
bot = Bot(TOKEN, loop=loop)
storage = MemoryStorage()
dp = Dispatcher(bot, storage=storage)


async def cmd_start(message: types.Message):
    # Yep. aiogram allows to respond into webhook.
    # https://core.telegram.org/bots/api#making-requests-when-getting-updates
    return SendMessage(
        chat_id=message.chat.id, text="Hi from webhook!", reply_to_message_id=message.message_id
    )


async def cmd_about(message: types.Message):
    # In this function markdown utils are userd for formatting message text
    return SendMessage(
        message.chat.id,
        text(
            bold("Hi! I'm just a simple telegram bot."),
            "",
            text("I'm powered by", bold("Python", Version(*sys.version_info[:]))),
            text(
                "With",
                link(text("aiogram", aiogram.VERSION), "https://github.com/aiogram/aiogram"),
            ),
            sep="\n",
        ),
        parse_mode=ParseMode.MARKDOWN,
    )


async def cancel(message: types.Message):
    # Get current state context
    state = dp.current_state(chat=message.chat.id, user=message.from_user.id)

    # If current user in any state - cancel it.
    if await state.get_state() is not None:
        await state.set_state(state=None)
        return SendMessage(message.chat.id, "Current action is canceled.")
        # Otherwise do nothing


async def unknown(message: types.Message):
    """
    Handler for unknown messages.
    """
    return SendMessage(
        message.chat.id,
        f"I don't know what to do with content type `{message.content_type()}`. Sorry :c",
    )


async def cmd_id(message: types.Message):
    """
    Return info about user.
    """
    if message.reply_to_message:
        target = message.reply_to_message.from_user
        chat = message.chat
    elif message.forward_from and message.chat.type == ChatType.PRIVATE:
        target = message.forward_from
        chat = message.forward_from or message.chat
    else:
        target = message.from_user
        chat = message.chat

    result_msg = [hbold("Info about user:"), f"First name: {target.first_name}"]
    if target.last_name:
        result_msg.append(f"Last name: {target.last_name}")
    if target.username:
        result_msg.append(f"Username: {target.mention}")
    result_msg.append(f"User ID: {target.id}")

    result_msg.extend([hbold("Chat:"), f"Type: {chat.type}", f"Chat ID: {chat.id}"])
    if chat.type != ChatType.PRIVATE:
        result_msg.append(f"Title: {chat.title}")
    else:
        result_msg.append(f"Title: {chat.full_name}")
    return SendMessage(
        message.chat.id,
        "\n".join(result_msg),
        reply_to_message_id=message.message_id,
        parse_mode=ParseMode.HTML,
    )


async def on_startup(app):
    # Demonstrate one of the available methods for registering handlers
    # This command available only in main state (state=None)
    dp.register_message_handler(cmd_start, commands=["start"])

    # This handler is available in all states at any time.
    dp.register_message_handler(cmd_about, commands=["help", "about"], state="*")
    dp.register_message_handler(
        unknown,
        content_types=BAD_CONTENT,
        func=lambda message: message.chat.type == ChatType.PRIVATE,
    )

    # You are able to register one function handler for multiple conditions
    dp.register_message_handler(cancel, commands=["cancel"], state="*")
    dp.register_message_handler(
        cancel, func=lambda message: message.text.lower().strip() in ["cancel"], state="*"
    )

    dp.register_message_handler(cmd_id, commands=["id"], state="*")
    dp.register_message_handler(
        cmd_id,
        func=lambda message: message.forward_from
        or message.reply_to_message
        and message.chat.type == ChatType.PRIVATE,
        state="*",
    )

    # Get current webhook status
    webhook = await bot.get_webhook_info()

    # If URL is bad
    if webhook.url != WEBHOOK_URL:
        # If URL doesnt match current - remove webhook
        if not webhook.url:
            await bot.delete_webhook()

        # Set new URL for webhook
        await bot.set_webhook(WEBHOOK_URL, certificate=open(WEBHOOK_SSL_CERT, "rb"))
        # If you want to use free certificate signed by LetsEncrypt you need to set only URL without sending certificate.


async def on_shutdown(app):
    """
    Graceful shutdown. This method is recommended by aiohttp docs.
    """
    # Remove webhook.
=======

API_TOKEN = 'BOT_TOKEN_HERE'

# webhook settings
WEBHOOK_HOST = 'https://your.domain'
WEBHOOK_PATH = '/path/to/api'
WEBHOOK_URL = f"{WEBHOOK_HOST}{WEBHOOK_PATH}"

# webserver settings
WEBAPP_HOST = 'localhost'  # or ip
WEBAPP_PORT = 3001

logging.basicConfig(level=logging.INFO)

bot = Bot(token=API_TOKEN)
dp = Dispatcher(bot)
dp.middleware.setup(LoggingMiddleware())


@dp.message_handler()
async def echo(message: types.Message):
    # Regular request
    # await bot.send_message(message.chat.id, message.text)

    # or reply INTO webhook
    return SendMessage(message.chat.id, message.text)


async def on_startup(dp):
    await bot.set_webhook(WEBHOOK_URL)
    # insert code here to run it after start


async def on_shutdown(dp):
    logging.warning('Shutting down..')

    # insert code here to run it before shutdown

    # Remove webhook (not acceptable in some cases)
>>>>>>> d5f5cea6
    await bot.delete_webhook()

    # Close DB connection (if used)
    await dp.storage.close()
    await dp.storage.wait_closed()

    logging.warning('Bye!')


<<<<<<< HEAD
if __name__ == "__main__":
    # Get instance of :class:`aiohttp.web.Application` with configured router.
    app = get_new_configured_app(dispatcher=dp, path=WEBHOOK_URL_PATH)

    # Setup event handlers.
    app.on_startup.append(on_startup)
    app.on_shutdown.append(on_shutdown)

    # Generate SSL context
    context = ssl.SSLContext(ssl.PROTOCOL_TLSv1_2)
    context.load_cert_chain(WEBHOOK_SSL_CERT, WEBHOOK_SSL_PRIV)

    # Start web-application.
    web.run_app(app, host=WEBAPP_HOST, port=WEBAPP_PORT, ssl_context=context)
    # Note:
    #   If you start your bot using nginx or Apache web server, SSL context is not required.
    #   Otherwise you need to set `ssl_context` parameter.
=======
if __name__ == '__main__':
    start_webhook(
        dispatcher=dp,
        webhook_path=WEBHOOK_PATH,
        on_startup=on_startup,
        on_shutdown=on_shutdown,
        skip_updates=True,
        host=WEBAPP_HOST,
        port=WEBAPP_PORT,
    )
>>>>>>> d5f5cea6
<|MERGE_RESOLUTION|>--- conflicted
+++ resolved
@@ -6,165 +6,6 @@
 from aiogram.dispatcher.webhook import SendMessage
 from aiogram.utils.executor import start_webhook
 
-<<<<<<< HEAD
-TOKEN = "BOT TOKEN HERE"
-
-WEBHOOK_HOST = "example.com"  # Domain name or IP addres which your bot is located.
-WEBHOOK_PORT = 443  # Telegram Bot API allows only for usage next ports: 443, 80, 88 or 8443
-WEBHOOK_URL_PATH = "/webhook"  # Part of URL
-
-# This options needed if you use self-signed SSL certificate
-# Instructions: https://core.telegram.org/bots/self-signed
-WEBHOOK_SSL_CERT = "./webhook_cert.pem"  # Path to the ssl certificate
-WEBHOOK_SSL_PRIV = "./webhook_pkey.pem"  # Path to the ssl private key
-
-WEBHOOK_URL = f"https://{WEBHOOK_HOST}:{WEBHOOK_PORT}{WEBHOOK_URL_PATH}"
-
-# Web app settings:
-#   Use LAN address to listen webhooks
-#   User any available port in range from 1024 to 49151 if you're using proxy, or WEBHOOK_PORT if you're using direct webhook handling
-WEBAPP_HOST = "localhost"
-WEBAPP_PORT = 3001
-
-BAD_CONTENT = (
-    ContentTypes.PHOTO & ContentTypes.DOCUMENT & ContentTypes.STICKER & ContentTypes.AUDIO
-)
-
-loop = asyncio.get_event_loop()
-bot = Bot(TOKEN, loop=loop)
-storage = MemoryStorage()
-dp = Dispatcher(bot, storage=storage)
-
-
-async def cmd_start(message: types.Message):
-    # Yep. aiogram allows to respond into webhook.
-    # https://core.telegram.org/bots/api#making-requests-when-getting-updates
-    return SendMessage(
-        chat_id=message.chat.id, text="Hi from webhook!", reply_to_message_id=message.message_id
-    )
-
-
-async def cmd_about(message: types.Message):
-    # In this function markdown utils are userd for formatting message text
-    return SendMessage(
-        message.chat.id,
-        text(
-            bold("Hi! I'm just a simple telegram bot."),
-            "",
-            text("I'm powered by", bold("Python", Version(*sys.version_info[:]))),
-            text(
-                "With",
-                link(text("aiogram", aiogram.VERSION), "https://github.com/aiogram/aiogram"),
-            ),
-            sep="\n",
-        ),
-        parse_mode=ParseMode.MARKDOWN,
-    )
-
-
-async def cancel(message: types.Message):
-    # Get current state context
-    state = dp.current_state(chat=message.chat.id, user=message.from_user.id)
-
-    # If current user in any state - cancel it.
-    if await state.get_state() is not None:
-        await state.set_state(state=None)
-        return SendMessage(message.chat.id, "Current action is canceled.")
-        # Otherwise do nothing
-
-
-async def unknown(message: types.Message):
-    """
-    Handler for unknown messages.
-    """
-    return SendMessage(
-        message.chat.id,
-        f"I don't know what to do with content type `{message.content_type()}`. Sorry :c",
-    )
-
-
-async def cmd_id(message: types.Message):
-    """
-    Return info about user.
-    """
-    if message.reply_to_message:
-        target = message.reply_to_message.from_user
-        chat = message.chat
-    elif message.forward_from and message.chat.type == ChatType.PRIVATE:
-        target = message.forward_from
-        chat = message.forward_from or message.chat
-    else:
-        target = message.from_user
-        chat = message.chat
-
-    result_msg = [hbold("Info about user:"), f"First name: {target.first_name}"]
-    if target.last_name:
-        result_msg.append(f"Last name: {target.last_name}")
-    if target.username:
-        result_msg.append(f"Username: {target.mention}")
-    result_msg.append(f"User ID: {target.id}")
-
-    result_msg.extend([hbold("Chat:"), f"Type: {chat.type}", f"Chat ID: {chat.id}"])
-    if chat.type != ChatType.PRIVATE:
-        result_msg.append(f"Title: {chat.title}")
-    else:
-        result_msg.append(f"Title: {chat.full_name}")
-    return SendMessage(
-        message.chat.id,
-        "\n".join(result_msg),
-        reply_to_message_id=message.message_id,
-        parse_mode=ParseMode.HTML,
-    )
-
-
-async def on_startup(app):
-    # Demonstrate one of the available methods for registering handlers
-    # This command available only in main state (state=None)
-    dp.register_message_handler(cmd_start, commands=["start"])
-
-    # This handler is available in all states at any time.
-    dp.register_message_handler(cmd_about, commands=["help", "about"], state="*")
-    dp.register_message_handler(
-        unknown,
-        content_types=BAD_CONTENT,
-        func=lambda message: message.chat.type == ChatType.PRIVATE,
-    )
-
-    # You are able to register one function handler for multiple conditions
-    dp.register_message_handler(cancel, commands=["cancel"], state="*")
-    dp.register_message_handler(
-        cancel, func=lambda message: message.text.lower().strip() in ["cancel"], state="*"
-    )
-
-    dp.register_message_handler(cmd_id, commands=["id"], state="*")
-    dp.register_message_handler(
-        cmd_id,
-        func=lambda message: message.forward_from
-        or message.reply_to_message
-        and message.chat.type == ChatType.PRIVATE,
-        state="*",
-    )
-
-    # Get current webhook status
-    webhook = await bot.get_webhook_info()
-
-    # If URL is bad
-    if webhook.url != WEBHOOK_URL:
-        # If URL doesnt match current - remove webhook
-        if not webhook.url:
-            await bot.delete_webhook()
-
-        # Set new URL for webhook
-        await bot.set_webhook(WEBHOOK_URL, certificate=open(WEBHOOK_SSL_CERT, "rb"))
-        # If you want to use free certificate signed by LetsEncrypt you need to set only URL without sending certificate.
-
-
-async def on_shutdown(app):
-    """
-    Graceful shutdown. This method is recommended by aiohttp docs.
-    """
-    # Remove webhook.
-=======
 
 API_TOKEN = 'BOT_TOKEN_HERE'
 
@@ -204,7 +45,6 @@
     # insert code here to run it before shutdown
 
     # Remove webhook (not acceptable in some cases)
->>>>>>> d5f5cea6
     await bot.delete_webhook()
 
     # Close DB connection (if used)
@@ -214,25 +54,6 @@
     logging.warning('Bye!')
 
 
-<<<<<<< HEAD
-if __name__ == "__main__":
-    # Get instance of :class:`aiohttp.web.Application` with configured router.
-    app = get_new_configured_app(dispatcher=dp, path=WEBHOOK_URL_PATH)
-
-    # Setup event handlers.
-    app.on_startup.append(on_startup)
-    app.on_shutdown.append(on_shutdown)
-
-    # Generate SSL context
-    context = ssl.SSLContext(ssl.PROTOCOL_TLSv1_2)
-    context.load_cert_chain(WEBHOOK_SSL_CERT, WEBHOOK_SSL_PRIV)
-
-    # Start web-application.
-    web.run_app(app, host=WEBAPP_HOST, port=WEBAPP_PORT, ssl_context=context)
-    # Note:
-    #   If you start your bot using nginx or Apache web server, SSL context is not required.
-    #   Otherwise you need to set `ssl_context` parameter.
-=======
 if __name__ == '__main__':
     start_webhook(
         dispatcher=dp,
@@ -242,5 +63,4 @@
         skip_updates=True,
         host=WEBAPP_HOST,
         port=WEBAPP_PORT,
-    )
->>>>>>> d5f5cea6
+    )