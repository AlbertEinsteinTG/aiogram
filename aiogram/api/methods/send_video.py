--- conflicted
+++ resolved
@@ -46,14 +46,9 @@
     caption: Optional[str] = None
     """Video caption (may also be used when resending videos by file_id), 0-1024 characters after
     entities parsing"""
-<<<<<<< HEAD
-    parse_mode: Optional[str] = None
-    """Mode for parsing entities in the video caption. See formatting options for more details."""
-=======
     parse_mode: Optional[str] = UNSET
     """Send Markdown or HTML, if you want Telegram apps to show bold, italic, fixed-width text or
     inline URLs in the media caption."""
->>>>>>> 023245c7
     supports_streaming: Optional[bool] = None
     """Pass True, if the uploaded video is suitable for streaming"""
     disable_notification: Optional[bool] = None
