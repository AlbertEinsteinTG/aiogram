from .animation import Animation
from .audio import Audio
from .base import UNSET, TelegramObject
from .bot_command import BotCommand
from .callback_game import CallbackGame
from .callback_query import CallbackQuery
from .chat import Chat
from .chat_member import ChatMember
from .chat_permissions import ChatPermissions
from .chat_photo import ChatPhoto
from .chosen_inline_result import ChosenInlineResult
from .contact import Contact
from .dice import Dice, DiceEmoji
from .document import Document
from .downloadable import Downloadable
from .encrypted_credentials import EncryptedCredentials
from .encrypted_passport_element import EncryptedPassportElement
from .file import File
from .force_reply import ForceReply
from .game import Game
from .game_high_score import GameHighScore
from .inline_keyboard_button import InlineKeyboardButton
from .inline_keyboard_markup import InlineKeyboardMarkup
from .inline_query import InlineQuery
from .inline_query_result import InlineQueryResult
from .inline_query_result_article import InlineQueryResultArticle
from .inline_query_result_audio import InlineQueryResultAudio
from .inline_query_result_cached_audio import InlineQueryResultCachedAudio
from .inline_query_result_cached_document import InlineQueryResultCachedDocument
from .inline_query_result_cached_gif import InlineQueryResultCachedGif
from .inline_query_result_cached_mpeg4_gif import InlineQueryResultCachedMpeg4Gif
from .inline_query_result_cached_photo import InlineQueryResultCachedPhoto
from .inline_query_result_cached_sticker import InlineQueryResultCachedSticker
from .inline_query_result_cached_video import InlineQueryResultCachedVideo
from .inline_query_result_cached_voice import InlineQueryResultCachedVoice
from .inline_query_result_contact import InlineQueryResultContact
from .inline_query_result_document import InlineQueryResultDocument
from .inline_query_result_game import InlineQueryResultGame
from .inline_query_result_gif import InlineQueryResultGif
from .inline_query_result_location import InlineQueryResultLocation
from .inline_query_result_mpeg4_gif import InlineQueryResultMpeg4Gif
from .inline_query_result_photo import InlineQueryResultPhoto
from .inline_query_result_venue import InlineQueryResultVenue
from .inline_query_result_video import InlineQueryResultVideo
from .inline_query_result_voice import InlineQueryResultVoice
from .input_contact_message_content import InputContactMessageContent
from .input_file import BufferedInputFile, FSInputFile, InputFile, URLInputFile
from .input_location_message_content import InputLocationMessageContent
from .input_media import InputMedia
from .input_media_animation import InputMediaAnimation
from .input_media_audio import InputMediaAudio
from .input_media_document import InputMediaDocument
from .input_media_photo import InputMediaPhoto
from .input_media_video import InputMediaVideo
from .input_message_content import InputMessageContent
from .input_text_message_content import InputTextMessageContent
from .input_venue_message_content import InputVenueMessageContent
from .invoice import Invoice
from .keyboard_button import KeyboardButton
from .keyboard_button_poll_type import KeyboardButtonPollType
from .labeled_price import LabeledPrice
from .location import Location
from .login_url import LoginUrl
from .mask_position import MaskPosition
from .message import ContentType, Message
from .message_entity import MessageEntity
from .order_info import OrderInfo
from .passport_data import PassportData
from .passport_element_error import PassportElementError
from .passport_element_error_data_field import PassportElementErrorDataField
from .passport_element_error_file import PassportElementErrorFile
from .passport_element_error_files import PassportElementErrorFiles
from .passport_element_error_front_side import PassportElementErrorFrontSide
from .passport_element_error_reverse_side import PassportElementErrorReverseSide
from .passport_element_error_selfie import PassportElementErrorSelfie
from .passport_element_error_translation_file import PassportElementErrorTranslationFile
from .passport_element_error_translation_files import PassportElementErrorTranslationFiles
from .passport_element_error_unspecified import PassportElementErrorUnspecified
from .passport_file import PassportFile
from .photo_size import PhotoSize
from .poll import Poll
from .poll_answer import PollAnswer
from .poll_option import PollOption
from .pre_checkout_query import PreCheckoutQuery
from .reply_keyboard_markup import ReplyKeyboardMarkup
from .reply_keyboard_remove import ReplyKeyboardRemove
from .response_parameters import ResponseParameters
from .shipping_address import ShippingAddress
from .shipping_option import ShippingOption
from .shipping_query import ShippingQuery
from .sticker import Sticker
from .sticker_set import StickerSet
from .successful_payment import SuccessfulPayment
from .update import Update
from .user import User
from .user_profile_photos import UserProfilePhotos
from .venue import Venue
from .video import Video
from .video_note import VideoNote
from .voice import Voice
from .webhook_info import WebhookInfo

__all__ = (
    "TelegramObject",
<<<<<<< HEAD
    "Downloadable",
=======
    "UNSET",
>>>>>>> 023245c7
    "BufferedInputFile",
    "FSInputFile",
    "URLInputFile",
    "Update",
    "WebhookInfo",
    "User",
    "Chat",
    "Message",
    "ContentType",
    "MessageEntity",
    "PhotoSize",
    "Audio",
    "Document",
    "Video",
    "Animation",
    "Voice",
    "VideoNote",
    "Contact",
    "Location",
    "Venue",
    "PollOption",
    "PollAnswer",
    "Poll",
    "Dice",
    "DiceEmoji",
    "UserProfilePhotos",
    "File",
    "ReplyKeyboardMarkup",
    "KeyboardButton",
    "KeyboardButtonPollType",
    "ReplyKeyboardRemove",
    "InlineKeyboardMarkup",
    "InlineKeyboardButton",
    "LoginUrl",
    "CallbackQuery",
    "ForceReply",
    "ChatPhoto",
    "ChatMember",
    "ChatPermissions",
    "BotCommand",
    "ResponseParameters",
    "InputMedia",
    "InputMediaPhoto",
    "InputMediaVideo",
    "InputMediaAnimation",
    "InputMediaAudio",
    "InputMediaDocument",
    "InputFile",
    "Sticker",
    "StickerSet",
    "MaskPosition",
    "InlineQuery",
    "InlineQueryResult",
    "InlineQueryResultArticle",
    "InlineQueryResultPhoto",
    "InlineQueryResultGif",
    "InlineQueryResultMpeg4Gif",
    "InlineQueryResultVideo",
    "InlineQueryResultAudio",
    "InlineQueryResultVoice",
    "InlineQueryResultDocument",
    "InlineQueryResultLocation",
    "InlineQueryResultVenue",
    "InlineQueryResultContact",
    "InlineQueryResultGame",
    "InlineQueryResultCachedPhoto",
    "InlineQueryResultCachedGif",
    "InlineQueryResultCachedMpeg4Gif",
    "InlineQueryResultCachedSticker",
    "InlineQueryResultCachedDocument",
    "InlineQueryResultCachedVideo",
    "InlineQueryResultCachedVoice",
    "InlineQueryResultCachedAudio",
    "InputMessageContent",
    "InputTextMessageContent",
    "InputLocationMessageContent",
    "InputVenueMessageContent",
    "InputContactMessageContent",
    "ChosenInlineResult",
    "LabeledPrice",
    "Invoice",
    "ShippingAddress",
    "OrderInfo",
    "ShippingOption",
    "SuccessfulPayment",
    "ShippingQuery",
    "PreCheckoutQuery",
    "PassportData",
    "PassportFile",
    "EncryptedPassportElement",
    "EncryptedCredentials",
    "PassportElementError",
    "PassportElementErrorDataField",
    "PassportElementErrorFrontSide",
    "PassportElementErrorReverseSide",
    "PassportElementErrorSelfie",
    "PassportElementErrorFile",
    "PassportElementErrorFiles",
    "PassportElementErrorTranslationFile",
    "PassportElementErrorTranslationFiles",
    "PassportElementErrorUnspecified",
    "Game",
    "CallbackGame",
    "GameHighScore",
)

# Load typing forward refs for every TelegramObject
for _entity_name in __all__:
    _entity = globals()[_entity_name]
    if not hasattr(_entity, "update_forward_refs"):
        continue
    _entity.update_forward_refs(**globals())

del _entity
del _entity_name<|MERGE_RESOLUTION|>--- conflicted
+++ resolved
@@ -102,11 +102,8 @@
 
 __all__ = (
     "TelegramObject",
-<<<<<<< HEAD
     "Downloadable",
-=======
     "UNSET",
->>>>>>> 023245c7
     "BufferedInputFile",
     "FSInputFile",
     "URLInputFile",
