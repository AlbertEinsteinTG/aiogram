import datetime
import secrets

from babel.support import LazyProxy

from aiogram import types
from . import json

DEFAULT_FILTER = ["self", "cls"]


def generate_payload(exclude=None, **kwargs):
    """
    Generate payload

    Usage: payload = generate_payload(**locals(), exclude=['foo'])

    :param exclude:
    :param kwargs:
    :return: dict
    """
    if exclude is None:
        exclude = []
    return {
        key: value
        for key, value in kwargs.items()
        if key not in exclude + DEFAULT_FILTER and value is not None and not key.startswith("_")
    }


def _normalize(obj):
    """
    Normalize dicts and lists

    :param obj:
    :return: normalized object
    """
    if isinstance(obj, list):
        return [_normalize(item) for item in obj]
    elif isinstance(obj, dict):
        return {k: _normalize(v) for k, v in obj.items() if v is not None}
    elif hasattr(obj, "to_python"):
        return obj.to_python()
    return obj


def prepare_arg(value):
    """
    Stringify dicts/lists and convert datetime/timedelta to unix-time

    :param value:
    :return:
    """
    if value is None:
        return value
<<<<<<< HEAD
    elif isinstance(value, (list, dict)) or hasattr(value, "to_python"):
=======
    if isinstance(value, (list, dict)) or hasattr(value, 'to_python'):
>>>>>>> d5f5cea6
        return json.dumps(_normalize(value))
    if isinstance(value, datetime.timedelta):
        now = datetime.datetime.now()
        return int((now + value).timestamp())
    if isinstance(value, datetime.datetime):
        return round(value.timestamp())
    if isinstance(value, LazyProxy):
        return str(value)
    return value


def prepare_file(payload, files, key, file):
    if isinstance(file, str):
        payload[key] = file
    elif file is not None:
        files[key] = file


def prepare_attachment(payload, files, key, file):
    if isinstance(file, str):
        payload[key] = file
    elif isinstance(file, types.InputFile):
        payload[key] = file.attach
        files[file.attachment_key] = file.file
    elif file is not None:
        file_attach_name = secrets.token_urlsafe(16)
        payload[key] = "attach://" + file_attach_name
        files[file_attach_name] = file<|MERGE_RESOLUTION|>--- conflicted
+++ resolved
@@ -6,7 +6,7 @@
 from aiogram import types
 from . import json
 
-DEFAULT_FILTER = ["self", "cls"]
+DEFAULT_FILTER = ['self', 'cls']
 
 
 def generate_payload(exclude=None, **kwargs):
@@ -21,11 +21,10 @@
     """
     if exclude is None:
         exclude = []
-    return {
-        key: value
-        for key, value in kwargs.items()
-        if key not in exclude + DEFAULT_FILTER and value is not None and not key.startswith("_")
-    }
+    return {key: value for key, value in kwargs.items() if
+            key not in exclude + DEFAULT_FILTER
+            and value is not None
+            and not key.startswith('_')}
 
 
 def _normalize(obj):
@@ -39,7 +38,7 @@
         return [_normalize(item) for item in obj]
     elif isinstance(obj, dict):
         return {k: _normalize(v) for k, v in obj.items() if v is not None}
-    elif hasattr(obj, "to_python"):
+    elif hasattr(obj, 'to_python'):
         return obj.to_python()
     return obj
 
@@ -53,11 +52,7 @@
     """
     if value is None:
         return value
-<<<<<<< HEAD
-    elif isinstance(value, (list, dict)) or hasattr(value, "to_python"):
-=======
     if isinstance(value, (list, dict)) or hasattr(value, 'to_python'):
->>>>>>> d5f5cea6
         return json.dumps(_normalize(value))
     if isinstance(value, datetime.timedelta):
         now = datetime.datetime.now()
